{
	"activationEvents": [
		"*"
	],
	"browser": "./dist/web/extension.js",
	"contributes": {
		"commands": [
			{
				"command": "vscode-test-web-sample.helloWorld",
				"title": "Hello World"
			},
			{
				"command": "vscode-test-web-sample.findFiles",
				"title": "Find files"
			}
		]
	},
	"description": "",
	"devDependencies": {
		"assert": "2.1.0",
		"process": "0.11.10",
		"ts-loader": "9.5.1"
	},
	"displayName": "vscode-test-web-sample",
	"name": "vscode-test-web-sample",
	"scripts": {
		"compile-web": "webpack",
<<<<<<< HEAD
		"package-web": "webpack --mode production --devtool hidden-source-map",
		"watch-web": "webpack --watch"
=======
		"watch-web": "webpack --watch",
		"package-web": "webpack --mode production --devtool hidden-source-map"
	},
	"devDependencies": {
		"@types/vscode": "^1.94.0",
		"@types/mocha": "10.0.9",
		"mocha": "^10.7.3",
		"typescript": "^5.6.3",
		"ts-loader": "^9.5.1",
		"webpack": "^5.95.0",
		"webpack-cli": "^5.1.4",
		"@types/webpack-env": "^1.18.5",
		"assert": "^2.1.0",
		"process": "^0.11.10"
>>>>>>> 2c12f1c2
	}
}<|MERGE_RESOLUTION|>--- conflicted
+++ resolved
@@ -17,22 +17,6 @@
 	},
 	"description": "",
 	"devDependencies": {
-		"assert": "2.1.0",
-		"process": "0.11.10",
-		"ts-loader": "9.5.1"
-	},
-	"displayName": "vscode-test-web-sample",
-	"name": "vscode-test-web-sample",
-	"scripts": {
-		"compile-web": "webpack",
-<<<<<<< HEAD
-		"package-web": "webpack --mode production --devtool hidden-source-map",
-		"watch-web": "webpack --watch"
-=======
-		"watch-web": "webpack --watch",
-		"package-web": "webpack --mode production --devtool hidden-source-map"
-	},
-	"devDependencies": {
 		"@types/vscode": "^1.94.0",
 		"@types/mocha": "10.0.9",
 		"mocha": "^10.7.3",
@@ -43,6 +27,5 @@
 		"@types/webpack-env": "^1.18.5",
 		"assert": "^2.1.0",
 		"process": "^0.11.10"
->>>>>>> 2c12f1c2
 	}
 }