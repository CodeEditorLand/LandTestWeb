{
<<<<<<< HEAD
	"activationEvents": [
		"*"
	],
=======
	"name": "vscode-test-web-sample",
	"displayName": "vscode-test-web-sample",
	"description": "",
>>>>>>> ffc14203
	"browser": "./dist/web/extension.js",
	"scripts": {
		"compile-web": "webpack",
		"package-web": "webpack --mode production --devtool hidden-source-map",
		"watch-web": "webpack --watch"
	},
	"contributes": {
		"commands": [
			{
				"command": "vscode-test-web-sample.helloWorld",
				"title": "Hello World"
			},
			{
				"command": "vscode-test-web-sample.findFiles",
				"title": "Find files"
			}
		]
	},
<<<<<<< HEAD
	"description": "",
	"devDependencies": {
		"assert": "^2.1.0",
		"process": "^0.11.10",
		"ts-loader": "^9.5.1"
	},
	"displayName": "vscode-test-web-sample",
	"name": "vscode-test-web-sample",
	"scripts": {
		"compile-web": "webpack",
		"package-web": "webpack --mode production --devtool hidden-source-map",
		"watch-web": "webpack --watch"
=======
	"activationEvents": [
		"*"
	],
	"devDependencies": {
		"assert": "2.1.0",
		"process": "0.11.10",
		"ts-loader": "9.5.1"
>>>>>>> ffc14203
	}
}<|MERGE_RESOLUTION|>--- conflicted
+++ resolved
@@ -1,13 +1,7 @@
 {
-<<<<<<< HEAD
-	"activationEvents": [
-		"*"
-	],
-=======
 	"name": "vscode-test-web-sample",
 	"displayName": "vscode-test-web-sample",
 	"description": "",
->>>>>>> ffc14203
 	"browser": "./dist/web/extension.js",
 	"scripts": {
 		"compile-web": "webpack",
@@ -26,20 +20,6 @@
 			}
 		]
 	},
-<<<<<<< HEAD
-	"description": "",
-	"devDependencies": {
-		"assert": "^2.1.0",
-		"process": "^0.11.10",
-		"ts-loader": "^9.5.1"
-	},
-	"displayName": "vscode-test-web-sample",
-	"name": "vscode-test-web-sample",
-	"scripts": {
-		"compile-web": "webpack",
-		"package-web": "webpack --mode production --devtool hidden-source-map",
-		"watch-web": "webpack --watch"
-=======
 	"activationEvents": [
 		"*"
 	],
@@ -47,6 +27,5 @@
 		"assert": "2.1.0",
 		"process": "0.11.10",
 		"ts-loader": "9.5.1"
->>>>>>> ffc14203
 	}
 }