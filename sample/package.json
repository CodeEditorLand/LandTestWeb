{
<<<<<<< HEAD
	"name": "vscode-test-web-sample",
	"displayName": "vscode-test-web-sample",
	"description": "",
=======
	"activationEvents": [
		"*"
	],
>>>>>>> 19e0138c
	"browser": "./dist/web/extension.js",
	"scripts": {
		"compile-web": "webpack",
		"package-web": "webpack --mode production --devtool hidden-source-map",
		"watch-web": "webpack --watch"
	},
	"contributes": {
		"commands": [
			{
				"command": "vscode-test-web-sample.helloWorld",
				"title": "Hello World"
			},
			{
				"command": "vscode-test-web-sample.findFiles",
				"title": "Find files"
			}
		]
	},
<<<<<<< HEAD
	"activationEvents": [
		"*"
	],
=======
	"description": "",
>>>>>>> 19e0138c
	"devDependencies": {
		"assert": "^2.1.0",
		"process": "^0.11.10",
		"ts-loader": "^9.5.1"
<<<<<<< HEAD
=======
	},
	"displayName": "vscode-test-web-sample",
	"name": "vscode-test-web-sample",
	"scripts": {
		"compile-web": "webpack",
		"package-web": "webpack --mode production --devtool hidden-source-map",
		"watch-web": "webpack --watch"
>>>>>>> 19e0138c
	}
}<|MERGE_RESOLUTION|>--- conflicted
+++ resolved
@@ -1,19 +1,8 @@
 {
-<<<<<<< HEAD
-	"name": "vscode-test-web-sample",
-	"displayName": "vscode-test-web-sample",
-	"description": "",
-=======
 	"activationEvents": [
 		"*"
 	],
->>>>>>> 19e0138c
 	"browser": "./dist/web/extension.js",
-	"scripts": {
-		"compile-web": "webpack",
-		"package-web": "webpack --mode production --devtool hidden-source-map",
-		"watch-web": "webpack --watch"
-	},
 	"contributes": {
 		"commands": [
 			{
@@ -26,19 +15,11 @@
 			}
 		]
 	},
-<<<<<<< HEAD
-	"activationEvents": [
-		"*"
-	],
-=======
 	"description": "",
->>>>>>> 19e0138c
 	"devDependencies": {
 		"assert": "^2.1.0",
 		"process": "^0.11.10",
 		"ts-loader": "^9.5.1"
-<<<<<<< HEAD
-=======
 	},
 	"displayName": "vscode-test-web-sample",
 	"name": "vscode-test-web-sample",
@@ -46,6 +27,5 @@
 		"compile-web": "webpack",
 		"package-web": "webpack --mode production --devtool hidden-source-map",
 		"watch-web": "webpack --watch"
->>>>>>> 19e0138c
 	}
 }