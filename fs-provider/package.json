{
	"activationEvents": [
		"onFileSystem:vscode-test-web",
		"onSearch:vscode-test-web"
	],
	"browser": "./dist/fsExtensionMain.js",
	"contributes": {
		"resourceLabelFormatters": [
			{
				"authority": "mount",
				"formatting": {
					"label": "${path}",
					"workspaceSuffix": "Test Files"
				},
				"scheme": "vscode-test-web"
			}
		]
	},
	"description": "Provides a file provider for web tests to access local files and folders.",
	"devDependencies": {
<<<<<<< HEAD
		"minimatch": "10.0.1",
		"path-browserify": "1.0.1",
		"process": "0.11.10",
		"request-light": "0.8.0",
		"ts-loader": "9.5.1"
	},
	"displayName": "vscode-test-web file system provider",
	"enabledApiProposals": [
		"fileSearchProvider",
		"textSearchProvider"
	],
	"name": "vscode-test-web-fs",
	"scripts": {
		"compile-web": "webpack",
		"package-web": "webpack --mode production --devtool hidden-source-map",
		"watch-web": "webpack --watch"
=======
		"@types/vscode": "^1.94.0",
		"minimatch": "10.0.1",
		"ts-loader": "^9.5.1",
		"webpack": "^5.95.0",
		"webpack-cli": "^5.1.4",
		"process": "^0.11.10",
		"path-browserify": "^1.0.1",
		"request-light": "^0.8.0",
		"vscode-uri": "^3.0.8"
>>>>>>> 2c12f1c2
	}
}<|MERGE_RESOLUTION|>--- conflicted
+++ resolved
@@ -18,24 +18,6 @@
 	},
 	"description": "Provides a file provider for web tests to access local files and folders.",
 	"devDependencies": {
-<<<<<<< HEAD
-		"minimatch": "10.0.1",
-		"path-browserify": "1.0.1",
-		"process": "0.11.10",
-		"request-light": "0.8.0",
-		"ts-loader": "9.5.1"
-	},
-	"displayName": "vscode-test-web file system provider",
-	"enabledApiProposals": [
-		"fileSearchProvider",
-		"textSearchProvider"
-	],
-	"name": "vscode-test-web-fs",
-	"scripts": {
-		"compile-web": "webpack",
-		"package-web": "webpack --mode production --devtool hidden-source-map",
-		"watch-web": "webpack --watch"
-=======
 		"@types/vscode": "^1.94.0",
 		"minimatch": "10.0.1",
 		"ts-loader": "^9.5.1",
@@ -45,6 +27,5 @@
 		"path-browserify": "^1.0.1",
 		"request-light": "^0.8.0",
 		"vscode-uri": "^3.0.8"
->>>>>>> 2c12f1c2
 	}
 }