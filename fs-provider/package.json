--- conflicted
+++ resolved
@@ -25,17 +25,10 @@
 		"onSearch:vscode-test-web"
 	],
 	"devDependencies": {
-<<<<<<< HEAD
-		"minimatch": "10.0.1",
-		"path-browserify": "1.0.1",
-		"process": "0.11.10",
-		"request-light": "0.8.0",
-=======
 		"minimatch": "9.0.5",
 		"path-browserify": "1.0.1",
 		"process": "0.11.10",
 		"request-light": "0.7.0",
->>>>>>> a0c982a8
 		"ts-loader": "9.5.1"
 	},
 	"enabledApiProposals": [
