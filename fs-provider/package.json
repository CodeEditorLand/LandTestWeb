{
<<<<<<< HEAD
	"activationEvents": [
		"onFileSystem:vscode-test-web",
		"onSearch:vscode-test-web"
	],
	"browser": "./dist/fsExtensionMain.js",
=======
	"name": "vscode-test-web-fs",
	"displayName": "vscode-test-web file system provider",
	"description": "Provides a file provider for web tests to access local files and folders.",
	"browser": "./dist/fsExtensionMain.js",
	"scripts": {
		"compile-web": "webpack",
		"package-web": "webpack --mode production --devtool hidden-source-map",
		"watch-web": "webpack --watch"
	},
>>>>>>> ffc14203
	"contributes": {
		"resourceLabelFormatters": [
			{
				"authority": "mount",
				"formatting": {
					"label": "${path}",
					"workspaceSuffix": "Test Files"
				},
				"scheme": "vscode-test-web"
			}
		]
	},
<<<<<<< HEAD
	"description": "Provides a file provider for web tests to access local files and folders.",
	"devDependencies": {
		"minimatch": "9.0.5",
		"path-browserify": "^1.0.1",
		"process": "^0.11.10",
		"request-light": "^0.7.0",
		"ts-loader": "^9.5.1"
	},
	"displayName": "vscode-test-web file system provider",
	"enabledApiProposals": [
		"fileSearchProvider"
	],
	"name": "vscode-test-web-fs",
	"scripts": {
		"compile-web": "webpack",
		"package-web": "webpack --mode production --devtool hidden-source-map",
		"watch-web": "webpack --watch"
	}
=======
	"activationEvents": [
		"onFileSystem:vscode-test-web",
		"onSearch:vscode-test-web"
	],
	"devDependencies": {
		"minimatch": "10.0.1",
		"path-browserify": "1.0.1",
		"process": "0.11.10",
		"request-light": "0.8.0",
		"ts-loader": "9.5.1"
	},
	"enabledApiProposals": [
		"fileSearchProvider"
	]
>>>>>>> ffc14203
}<|MERGE_RESOLUTION|>--- conflicted
+++ resolved
@@ -1,11 +1,4 @@
 {
-<<<<<<< HEAD
-	"activationEvents": [
-		"onFileSystem:vscode-test-web",
-		"onSearch:vscode-test-web"
-	],
-	"browser": "./dist/fsExtensionMain.js",
-=======
 	"name": "vscode-test-web-fs",
 	"displayName": "vscode-test-web file system provider",
 	"description": "Provides a file provider for web tests to access local files and folders.",
@@ -15,7 +8,6 @@
 		"package-web": "webpack --mode production --devtool hidden-source-map",
 		"watch-web": "webpack --watch"
 	},
->>>>>>> ffc14203
 	"contributes": {
 		"resourceLabelFormatters": [
 			{
@@ -28,26 +20,6 @@
 			}
 		]
 	},
-<<<<<<< HEAD
-	"description": "Provides a file provider for web tests to access local files and folders.",
-	"devDependencies": {
-		"minimatch": "9.0.5",
-		"path-browserify": "^1.0.1",
-		"process": "^0.11.10",
-		"request-light": "^0.7.0",
-		"ts-loader": "^9.5.1"
-	},
-	"displayName": "vscode-test-web file system provider",
-	"enabledApiProposals": [
-		"fileSearchProvider"
-	],
-	"name": "vscode-test-web-fs",
-	"scripts": {
-		"compile-web": "webpack",
-		"package-web": "webpack --mode production --devtool hidden-source-map",
-		"watch-web": "webpack --watch"
-	}
-=======
 	"activationEvents": [
 		"onFileSystem:vscode-test-web",
 		"onSearch:vscode-test-web"
@@ -62,5 +34,4 @@
 	"enabledApiProposals": [
 		"fileSearchProvider"
 	]
->>>>>>> ffc14203
 }