--- conflicted
+++ resolved
@@ -1,49 +1,4 @@
 {
-<<<<<<< HEAD
-	"bin": {
-		"vscode-test-web": "./out/server/index.js"
-	},
-	"dependencies": {
-		"@koa/cors": "^5.0.0",
-		"@koa/router": "^13.0.0",
-		"glob": "^11.0.0",
-		"gunzip-maybe": "^1.4.2",
-		"http-proxy-agent": "^7.0.2",
-		"https-proxy-agent": "^7.0.5",
-		"koa": "^2.15.3",
-		"koa-morgan": "^1.0.1",
-		"koa-mount": "^4.0.0",
-		"koa-static": "^5.0.0",
-		"minimist": "^1.2.8",
-		"tar-fs": "^3.0.6"
-	},
-	"devDependencies": {
-		"@tony.ganchev/eslint-plugin-header": "^3.1.2",
-		"@types/gunzip-maybe": "^1.4.2",
-		"@types/koa": "^2.15.0",
-		"@types/koa-morgan": "^1.0.8",
-		"@types/koa-mount": "^4.0.5",
-		"@types/koa-static": "^4.0.4",
-		"@types/koa__router": "^12.0.4",
-		"@types/minimist": "^1.2.5",
-		"@types/node": "^20.14.9",
-		"@types/tar-fs": "^2.0.4"
-	},
-	"main": "./out/server/index.js",
-	"name": "@vscode/test-web",
-	"scripts": {
-		"compile": "tsc -b ./ && npm run compile-fs-provider",
-		"compile-fs-provider": "npm run --prefix=fs-provider compile-web",
-		"compile-sample": "npm run --prefix=sample compile-web",
-		"empty": "npm run compile && node .",
-		"install-extensions": "npm i --prefix=fs-provider && npm i --prefix=sample",
-		"postversion": "git push && git push --tags",
-		"prepack": "npm run compile",
-		"preversion": "npm test",
-		"sample": "npm run compile && npm run compile-sample && node . --extensionDevelopmentPath=sample sample/test-workspace",
-		"sample-tests": "npm run compile && npm run compile-sample && node . --extensionDevelopmentPath=sample --extensionTestsPath=sample/dist/web/test/suite/index.js --headless=true sample/test-workspace"
-	}
-=======
   "name": "@vscode/test-web",
   "version": "0.0.60",
   "scripts": {
@@ -111,5 +66,4 @@
   "bugs": {
     "url": "https://github.com/microsoft/vscode-test-web/issues"
   }
->>>>>>> c20a85fe
 }