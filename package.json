{
<<<<<<< HEAD
	"bin": {
		"vscode-test-web": "./out/index.js"
	},
	"dependencies": {
		"@koa/cors": "^5.0.0",
		"@koa/router": "^12.0.1",
		"glob": "^10.4.2",
		"gunzip-maybe": "^1.4.2",
		"http-proxy-agent": "^7.0.2",
		"https-proxy-agent": "^7.0.4",
		"koa": "^2.15.3",
		"koa-morgan": "^1.0.1",
		"koa-mount": "^4.0.0",
		"koa-static": "^5.0.0",
		"minimist": "^1.2.8",
		"tar-fs": "^3.0.6"
	},
	"devDependencies": {
		"@types/gunzip-maybe": "^1.4.2",
		"@types/koa": "^2.15.0",
		"@types/koa-morgan": "^1.0.8",
		"@types/koa-mount": "^4.0.5",
		"@types/koa-static": "^4.0.4",
		"@types/koa__router": "^12.0.4",
		"@types/minimist": "^1.2.5",
		"@types/node": "^20.14.9",
		"@types/tar-fs": "^2.0.4"
	},
	"main": "./out/index.js",
	"name": "@vscode/test-web",
=======
	"name": "@vscode/test-web",
	"main": "./out/index.js",
	"bin": {
		"vscode-test-web": "./out/index.js"
	},
>>>>>>> 8c801ba7
	"scripts": {
		"compile": "tsc -p ./ && npm run compile-fs-provider",
		"compile-fs-provider": "npm run --prefix=fs-provider compile-web",
		"compile-sample": "npm run --prefix=sample compile-web",
		"empty": "npm run compile && node .",
		"install-extensions": "npm i --prefix=fs-provider && npm i --prefix=sample",
<<<<<<< HEAD
		"postversion": "git push && git push --tags",
		"prepack": "npm run compile",
		"preversion": "npm test",
		"sample": "npm run compile && npm run compile-sample && node . --extensionDevelopmentPath=sample sample/test-workspace",
		"sample-tests": "npm run compile && npm run compile-sample && node . --extensionDevelopmentPath=sample --extensionTestsPath=sample/dist/web/test/suite/index.js --headless=true sample/test-workspace"
=======
		"prepack": "npm run compile",
		"sample": "npm run compile && npm run compile-sample && node . --extensionDevelopmentPath=sample sample/test-workspace",
		"sample-tests": "npm run compile && npm run compile-sample && node . --extensionDevelopmentPath=sample --extensionTestsPath=sample/dist/web/test/suite/index.js --headless=true sample/test-workspace",
		"preversion": "npm test",
		"postversion": "git push && git push --tags"
	},
	"dependencies": {
		"@koa/cors": "5.0.0",
		"@koa/router": "13.0.0",
		"glob": "11.0.0",
		"gunzip-maybe": "1.4.2",
		"http-proxy-agent": "7.0.2",
		"https-proxy-agent": "7.0.5",
		"koa": "3.0.0-alpha.1",
		"koa-morgan": "1.0.1",
		"koa-mount": "4.0.0",
		"koa-static": "5.0.0",
		"minimist": "1.2.8",
		"tar-fs": "3.0.6"
	},
	"devDependencies": {
		"@types/gunzip-maybe": "1.4.2",
		"@types/koa": "2.15.0",
		"@types/koa-morgan": "1.0.8",
		"@types/koa-mount": "4.0.5",
		"@types/koa-static": "4.0.4",
		"@types/koa__router": "12.0.4",
		"@types/minimist": "1.2.5",
		"@types/node": "22.4.0",
		"@types/tar-fs": "2.0.4"
>>>>>>> 8c801ba7
	}
}<|MERGE_RESOLUTION|>--- conflicted
+++ resolved
@@ -1,55 +1,15 @@
 {
-<<<<<<< HEAD
-	"bin": {
-		"vscode-test-web": "./out/index.js"
-	},
-	"dependencies": {
-		"@koa/cors": "^5.0.0",
-		"@koa/router": "^12.0.1",
-		"glob": "^10.4.2",
-		"gunzip-maybe": "^1.4.2",
-		"http-proxy-agent": "^7.0.2",
-		"https-proxy-agent": "^7.0.4",
-		"koa": "^2.15.3",
-		"koa-morgan": "^1.0.1",
-		"koa-mount": "^4.0.0",
-		"koa-static": "^5.0.0",
-		"minimist": "^1.2.8",
-		"tar-fs": "^3.0.6"
-	},
-	"devDependencies": {
-		"@types/gunzip-maybe": "^1.4.2",
-		"@types/koa": "^2.15.0",
-		"@types/koa-morgan": "^1.0.8",
-		"@types/koa-mount": "^4.0.5",
-		"@types/koa-static": "^4.0.4",
-		"@types/koa__router": "^12.0.4",
-		"@types/minimist": "^1.2.5",
-		"@types/node": "^20.14.9",
-		"@types/tar-fs": "^2.0.4"
-	},
-	"main": "./out/index.js",
-	"name": "@vscode/test-web",
-=======
 	"name": "@vscode/test-web",
 	"main": "./out/index.js",
 	"bin": {
 		"vscode-test-web": "./out/index.js"
 	},
->>>>>>> 8c801ba7
 	"scripts": {
 		"compile": "tsc -p ./ && npm run compile-fs-provider",
 		"compile-fs-provider": "npm run --prefix=fs-provider compile-web",
 		"compile-sample": "npm run --prefix=sample compile-web",
 		"empty": "npm run compile && node .",
 		"install-extensions": "npm i --prefix=fs-provider && npm i --prefix=sample",
-<<<<<<< HEAD
-		"postversion": "git push && git push --tags",
-		"prepack": "npm run compile",
-		"preversion": "npm test",
-		"sample": "npm run compile && npm run compile-sample && node . --extensionDevelopmentPath=sample sample/test-workspace",
-		"sample-tests": "npm run compile && npm run compile-sample && node . --extensionDevelopmentPath=sample --extensionTestsPath=sample/dist/web/test/suite/index.js --headless=true sample/test-workspace"
-=======
 		"prepack": "npm run compile",
 		"sample": "npm run compile && npm run compile-sample && node . --extensionDevelopmentPath=sample sample/test-workspace",
 		"sample-tests": "npm run compile && npm run compile-sample && node . --extensionDevelopmentPath=sample --extensionTestsPath=sample/dist/web/test/suite/index.js --headless=true sample/test-workspace",
@@ -80,6 +40,5 @@
 		"@types/minimist": "1.2.5",
 		"@types/node": "22.4.0",
 		"@types/tar-fs": "2.0.4"
->>>>>>> 8c801ba7
 	}
 }