--- conflicted
+++ resolved
@@ -1,27 +1,7 @@
 {
-<<<<<<< HEAD
-	"name": "@vscode/test-web",
-	"main": "./out/index.js",
 	"bin": {
 		"vscode-test-web": "./out/index.js"
 	},
-	"scripts": {
-		"compile": "tsc -p ./ && npm run compile-fs-provider",
-		"compile-fs-provider": "npm run --prefix=fs-provider compile-web",
-		"compile-sample": "npm run --prefix=sample compile-web",
-		"empty": "npm run compile && node .",
-		"install-extensions": "npm i --prefix=fs-provider && npm i --prefix=sample",
-		"prepack": "npm run compile",
-		"sample": "npm run compile && npm run compile-sample && node . --extensionDevelopmentPath=sample sample/test-workspace",
-		"sample-tests": "npm run compile && npm run compile-sample && node . --extensionDevelopmentPath=sample --extensionTestsPath=sample/dist/web/test/suite/index.js --headless=true sample/test-workspace",
-		"preversion": "npm test",
-		"postversion": "git push && git push --tags"
-	},
-=======
-	"bin": {
-		"vscode-test-web": "./out/index.js"
-	},
->>>>>>> 19e0138c
 	"dependencies": {
 		"@koa/cors": "^5.0.0",
 		"@koa/router": "^12.0.1",
@@ -46,8 +26,6 @@
 		"@types/minimist": "^1.2.5",
 		"@types/node": "^20.14.9",
 		"@types/tar-fs": "^2.0.4"
-<<<<<<< HEAD
-=======
 	},
 	"main": "./out/index.js",
 	"name": "@vscode/test-web",
@@ -62,6 +40,5 @@
 		"preversion": "npm test",
 		"sample": "npm run compile && npm run compile-sample && node . --extensionDevelopmentPath=sample sample/test-workspace",
 		"sample-tests": "npm run compile && npm run compile-sample && node . --extensionDevelopmentPath=sample --extensionTestsPath=sample/dist/web/test/suite/index.js --headless=true sample/test-workspace"
->>>>>>> 19e0138c
 	}
 }